--- conflicted
+++ resolved
@@ -12,11 +12,7 @@
 # git ci
 ciAction="feat: "
 
-<<<<<<< HEAD
-ciMessage="ac mergeTwoLists"
-=======
 ciMessage="init jsx-compile test"
->>>>>>> 9d790c58
 git add .
 
 git ci -m "$ciAction $ciMessage"
